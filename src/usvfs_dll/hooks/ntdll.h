#pragma once

#include <ntdll_declarations.h>
#include <windows_sane.h>
#include <sstream>
#include <vector>
#include <dllimport.h>
#include <loghelpers.h>

namespace usvfs
{

DLLEXPORT NTSTATUS WINAPI
hook_NtQueryFullAttributesFile(POBJECT_ATTRIBUTES ObjectAttributes,
                          PFILE_NETWORK_OPEN_INFORMATION FileInformation);

DLLEXPORT NTSTATUS WINAPI
hook_NtQueryAttributesFile(POBJECT_ATTRIBUTES      ObjectAttributes,
                      PFILE_BASIC_INFORMATION FileInformation);

DLLEXPORT NTSTATUS WINAPI
hook_NtQueryDirectoryFile(HANDLE FileHandle,
                     HANDLE Event,
                     PIO_APC_ROUTINE ApcRoutine,
                     PVOID ApcContext,
                     PIO_STATUS_BLOCK IoStatusBlock,
                     PVOID FileInformation,
                     ULONG Length,
                     FILE_INFORMATION_CLASS FileInformationClass,
                     BOOLEAN ReturnSingleEntry,
                     PUNICODE_STRING FileName,
                     BOOLEAN RestartScan);

<<<<<<< HEAD
DLLEXPORT NTSTATUS WINAPI hook_NtOpenFile(PHANDLE FileHandle,
=======
DLLEXPORT NTSTATUS WINAPI
NtQueryDirectoryFileEx(HANDLE FileHandle,
                       HANDLE Event,
                       PIO_APC_ROUTINE ApcRoutine,
                       PVOID ApcContext,
                       PIO_STATUS_BLOCK IoStatusBlock,
                       PVOID FileInformation,
                       ULONG Length,
                       FILE_INFORMATION_CLASS FileInformationClass,
                       ULONG QueryFlags,
                       PUNICODE_STRING FileName);

DLLEXPORT NTSTATUS WINAPI NtOpenFile(PHANDLE FileHandle,
>>>>>>> c1d1f112
                                     ACCESS_MASK DesiredAccess,
                                     POBJECT_ATTRIBUTES ObjectAttributes,
                                     PIO_STATUS_BLOCK IoStatusBlock,
                                     ULONG ShareAccess,
                                     ULONG OpenOptions);

DLLEXPORT NTSTATUS WINAPI hook_NtCreateFile(PHANDLE FileHandle,
                                       ACCESS_MASK DesiredAccess,
                                       POBJECT_ATTRIBUTES ObjectAttributes,
                                       PIO_STATUS_BLOCK IoStatusBlock,
                                       PLARGE_INTEGER AllocationSize,
                                       ULONG FileAttributes,
                                       ULONG ShareAccess,
                                       ULONG CreateDisposition,
                                       ULONG CreateOptions,
                                       PVOID EaBuffer,
                                       ULONG EaLength);

DLLEXPORT NTSTATUS WINAPI hook_NtClose(HANDLE Handle);

DLLEXPORT NTSTATUS WINAPI hook_NtTerminateProcess(HANDLE ProcessHandle, NTSTATUS ExitStatus);

} // namespace usvfs<|MERGE_RESOLUTION|>--- conflicted
+++ resolved
@@ -31,11 +31,8 @@
                      PUNICODE_STRING FileName,
                      BOOLEAN RestartScan);
 
-<<<<<<< HEAD
-DLLEXPORT NTSTATUS WINAPI hook_NtOpenFile(PHANDLE FileHandle,
-=======
 DLLEXPORT NTSTATUS WINAPI
-NtQueryDirectoryFileEx(HANDLE FileHandle,
+hook_NtQueryDirectoryFileEx(HANDLE FileHandle,
                        HANDLE Event,
                        PIO_APC_ROUTINE ApcRoutine,
                        PVOID ApcContext,
@@ -46,8 +43,7 @@
                        ULONG QueryFlags,
                        PUNICODE_STRING FileName);
 
-DLLEXPORT NTSTATUS WINAPI NtOpenFile(PHANDLE FileHandle,
->>>>>>> c1d1f112
+DLLEXPORT NTSTATUS WINAPI hook_NtOpenFile(PHANDLE FileHandle,
                                      ACCESS_MASK DesiredAccess,
                                      POBJECT_ATTRIBUTES ObjectAttributes,
                                      PIO_STATUS_BLOCK IoStatusBlock,
